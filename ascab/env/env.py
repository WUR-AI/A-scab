--- conflicted
+++ resolved
@@ -461,8 +461,4 @@
                 self.actions_left -= 1
             else:
                 action = 0.0
-<<<<<<< HEAD
-        return action
-=======
-        return action
->>>>>>> a28bb325
+        return action