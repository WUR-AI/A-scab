import os
import matplotlib.pyplot as plt
import matplotlib.dates as mdates
import pandas as pd
import numpy as np
from typing import Union
from ascab.model.infection import InfectionRate, get_pat_threshold


def plot_results(results: [Union[dict[str, pd.DataFrame], pd.DataFrame]],
                 variables: list[str] = None,
                 save_path: str = None,
                 fig_size: int = 10,
                 save_type: str = 'png',
                 per_year: bool = False,):
    results = {"": results} if not isinstance(results, dict) else results
    alpha = 1.0 if len(results) == 1 else 0.5

    if variables is None:
        variables = list(results.values())[0].columns.tolist()
        variables.reverse()  # Reverse the order of the variables
    else:
        # Check if the provided variables exist in the DataFrames
        for df in results.values():
            missing_variables = [var for var in variables if var not in df.columns]
            if missing_variables:
                raise ValueError(
                    f"The following variables do not exist in the DataFrame: {', '.join(missing_variables)}"
                )

    # Exclude 'Date' column from variables to be plotted
    variables = [var for var in variables if var != 'Date']
    num_variables = len(variables)
<<<<<<< HEAD
    fig, axes = plt.subplots(num_variables, 1, figsize=(10, num_variables), sharex=True)
    for index_results, (df_key, df) in enumerate(results.items()):
        if "Reward" in df.columns:
            df['Year'] = df['Date'].dt.year
            reward_per_year = df.groupby('Year')['Reward'].sum()
            reward_string = " | ".join([f"{year}: {total:.2f}" for year, total in reward_per_year.items()])
        else:
            reward_string = "N/A"
        # Iterate over each variable and create a subplot for it
        for i, variable in enumerate(variables):
            ax = axes[i] if num_variables > 1 else axes  # If only one variable, axes is not iterable

            if index_results == 0:
                ax.text(0.015, 0.85, variable, transform=ax.transAxes, verticalalignment="top",horizontalalignment="left",
                        bbox=dict(facecolor='white', edgecolor='lightgrey', boxstyle='round,pad=0.25'))
            df['Date'] = df['Date'].apply(lambda d: d.replace(year=2000)) # put all years on top of each other
            # Find where the date resets (i.e., next date is earlier than the current one)
            date_resets = df['Date'].diff().dt.total_seconds() < 0
            reset_indices = date_resets[date_resets].index - 1
            df.loc[reset_indices, variable] = np.nan
            ax.step(df['Date'], df[variable], label=f'{df_key} {reward_string}', where='post', alpha=alpha)

            if i == (len(variables)-1):
                ax.legend(loc='upper center', bbox_to_anchor=(0.5, -0.25), ncol=2, frameon=False)

            if variable == 'LeafWetness':
                ax.axhline(y=8.0, color="red", linestyle="--")
            if variable == 'Precipitation':
                ax.axhline(y=0.2, color='red', linestyle='--')
            if variable == 'TotalRain':
                ax.axhline(y=0.25, color='red', linestyle='--')
            if variable == 'HumidDuration':
                ax.axhline(y=8.0, color="red", linestyle="--")

    ax = axes[-1] if num_variables > 1 else axes
    ax.xaxis.set_major_formatter(mdates.DateFormatter("%b %d"))
    fig.autofmt_xdate(rotation=0)
    plt.setp(ax.get_xticklabels(), ha="center")
    if save_path:
        print(f'save {save_path}')
        plt.savefig(save_path, format='png', dpi=600, bbox_inches='tight')
    fig.subplots_adjust(bottom=0.25)

    plt.show()
=======

    if per_year is False:
        fig, axes = plt.subplots(num_variables, 1, figsize=(fig_size, num_variables), sharex=True)

        if len(results.keys()) > 1 and not per_year:
            for index_results, (df_key, df) in enumerate(results.items()):
                if "Reward" in df.columns:
                    df['Year'] = df['Date'].dt.year
                    reward_per_year = df.groupby('Year')['Reward'].sum()
                    reward_string = " | ".join([f"{year}: {total:.2f}" for year, total in reward_per_year.items()])
                else:
                    reward_string = "N/A"
                # Iterate over each variable and create a subplot for it
                for i, variable in enumerate(variables):
                    ax = axes[i] if num_variables > 1 else axes  # If only one variable, axes is not iterable

                    if index_results == 0:
                        ax.text(0.015, 0.85, variable, transform=ax.transAxes, verticalalignment="top",horizontalalignment="left",
                                bbox=dict(facecolor='white', edgecolor='lightgrey', boxstyle='round,pad=0.25'))
                    df['Date'] = df['Date'].apply(lambda d: d.replace(year=2000))  # put all years on top of each other
                    # Find where the date resets (i.e., next date is earlier than the current one)
                    date_resets = df['Date'].diff().dt.total_seconds() < 0
                    reset_indices = date_resets[date_resets].index - 1
                    df.loc[reset_indices, variable] = np.nan
                    ax.step(df['Date'], df[variable], label=f'{df_key} {reward_string}', where='post', alpha=alpha)
                    if i == (len(variables) - 1):
                        ax.legend(loc='upper center', bbox_to_anchor=(0.5, -0.25), ncol=2, frameon=False)

                    if variable == 'LeafWetness':
                        ax.axhline(y=8.0, color="red", linestyle="--")
                    if variable == 'Precipitation':
                        ax.axhline(y=0.2, color='red', linestyle='--')
                    if variable == 'TotalRain':
                        ax.axhline(y=0.25, color='red', linestyle='--')
                    if variable == 'HumidDuration':
                        ax.axhline(y=8.0, color="red", linestyle="--")

        else:
            # We know there's exactly one DataFrame in results
            df_key, df = next(iter(results.items()))

            # extract years & sum rewards by year
            if "Reward" in df.columns:
                df['Year'] = df['Date'].dt.year
                reward_per_year = df.groupby('Year')['Reward'].sum().to_dict()
            else:
                reward_per_year = {}

            # pick a colormap
            cmap = plt.get_cmap('tab10')
            years = sorted(df['Year'].unique())

            # for each year, plot its data in a different color
            for idx, year in enumerate(years):
                color = cmap(idx % cmap.N)
                df_year = df.loc[df['Year'] == year, :].copy()
                # align all years to the same 2000-base for step-plot
                df_year['Date'] = df_year['Date'].apply(lambda d: d.replace(year=2000))

                for i, variable in enumerate(variables):
                    ax = axes[i] if num_variables > 1 else axes

                    ax.text(0.015, 0.85, variable,
                            transform=ax.transAxes,
                            verticalalignment="top",
                            horizontalalignment="left",
                            bbox=dict(facecolor='white',
                                      edgecolor='lightgrey',
                                      boxstyle='round,pad=0.25'))

                    ax.step(
                        df_year['Date'],
                        df_year[variable],
                        where='post',
                        color=color,
                        label=f"{year}: {reward_per_year.get(year, 0):.2f}",
                        alpha=alpha
                    )

                    # draw thresholds & maturation-lines as before
                    if variable == 'LeafWetness':
                        ax.axhline(y=8.0, color="red", linestyle="--")
                    elif variable == 'Precipitation':
                        ax.axhline(y=0.2, color='red', linestyle='--')
                    elif variable == 'TotalRain':
                        ax.axhline(y=0.25, color='red', linestyle='--')
                    elif variable == 'HumidDuration':
                        ax.axhline(y=8.0, color="red", linestyle="--")

                    if variable == 'AscosporeMaturation':
                        for threshold in [get_pat_threshold(), 0.99]:
                            exceed = df_year[df_year[variable] > threshold]
                            if not exceed.empty:
                                x0 = exceed.iloc[0]['Date']
                                ax.axvline(x=x0, color='red', linestyle='--')

                # only add one legend per subplot
                if num_variables > 1:
                    legend_ax = axes[-1]
                else:
                    legend_ax = axes
                legend_ax.legend(
                    loc='upper center',
                    bbox_to_anchor=(0.5, -0.25),
                    ncol=min(len(years), 4),
                    frameon=False
                )
                legend_ax.text(
                    0.5,
                    -0.7,
                    df_key,  # your lone-dict key
                    transform=legend_ax.transAxes,
                    ha='center',  # horizontal center
                    va='top',
                    fontsize='medium',
                    fontweight='light'
                )

        ax = axes[-1] if num_variables > 1 else axes
        ax.xaxis.set_major_formatter(mdates.DateFormatter("%b %d"))
        fig.autofmt_xdate(rotation=0)
        plt.setp(ax.get_xticklabels(), ha="center")

        if save_path:
            print(f'save {save_path}')
            plt.savefig(save_path, format=save_type, dpi=600, bbox_inches='tight')
        fig.subplots_adjust(bottom=0.25)
        plt.show()

    else:
        print("Printing per year results!~")

        cmap = plt.get_cmap('tab10')

        # assume all your dfs have a 'Year' column already; if not, add it:
        for df in results.values():
            if "Year" not in df.columns:
                df["Year"] = df["Date"].dt.year

        # figure out which years appear anywhere
        all_years = sorted(
            set().union(*(df["Year"].unique() for df in results.values()))
        )

        for year in all_years:
            # 1) prepare a figure with one subplot per variable
            fig, axes = plt.subplots(
                num_variables, 1,
                figsize=(fig_size, num_variables),
                sharex=True
            )

            # 2) for each key, filter & save that year's data, then plot it
            for idx, (df_key, df) in enumerate(results.items()):
                color = cmap(idx % cmap.N)
                df_year = df[df["Year"] == year].copy()
                if df_year.empty:
                    continue

                # (a) save the raw year‐filtered data to CSV
                # csv_path = os.path.join(out_dir, f"{df_key}_{year}.csv")
                # df_year.to_csv(csv_path, index=False)

                # (b) if you want reward‐sums per year in the legend:
                if "Reward" in df_year.columns:
                    total_reward = df_year["Reward"].sum()
                    legend_label = f"{df_key}: {total_reward:.2f}"
                else:
                    legend_label = df_key

                # (c) normalize dates to 2000 so years overlap
                # df_year["DatePlot"] = df_year["Date"].apply(lambda ts: ts.replace(year=2000))

                # (d) plot each variable for this key/year
                for i, variable in enumerate(variables):
                    ax = axes[i] if num_variables > 1 else axes
                    ax.step(
                        df_year["Date"],
                        df_year[variable],
                        where="post",
                        label=legend_label,
                        alpha=alpha,
                        color=color,
                    )
                    # redraw your thresholds & maturation‐lines:
                    if variable == "LeafWetness":
                        ax.axhline(8.0, linestyle="--", color="red")
                    elif variable == "Precipitation":
                        ax.axhline(0.2, linestyle="--", color="red")
                    elif variable == "TotalRain":
                        ax.axhline(0.25, linestyle="--", color="red")
                    elif variable == "HumidDuration":
                        ax.axhline(8.0, linestyle="--", color="red")

                    if variable == "AscosporeMaturation":
                        for thresh in [get_pat_threshold(), 0.99]:
                            exceed = df_year[df_year[variable] > thresh]
                            if not exceed.empty:
                                x0 = exceed.iloc[0]["Date"]
                                ax.axvline(x0, linestyle="--", color="red")

            # 3) finish each subplot
            for i, variable in enumerate(variables):
                ax = axes[i] if num_variables > 1 else axes
                # add the variable name in the first column
                ax.text(
                    0.015, 0.85, variable,
                    transform=ax.transAxes,
                    va="top", ha="left",
                    bbox=dict(facecolor="white",
                              edgecolor="lightgrey",
                              boxstyle="round,pad=0.25")
                )
            # unified legend on the bottom subplot
            legend_ax = axes[-1] if num_variables > 1 else axes
            legend_ax.legend(
                loc="upper center",
                bbox_to_anchor=(0.5, -0.25),
                ncol=len(results),
                frameon=False
            )

            if save_path:
                out_path = os.path.join(save_path, f"plot_{year}.png")
                print(f'save {out_path}')
                plt.savefig(out_path, bbox_inches="tight", format=save_type, dpi=600)
            plt.show()
            plt.close(fig)
>>>>>>> 3f98a763


def plot_infection(infection: InfectionRate):
    fig, ax1 = plt.subplots(figsize=(10, 6))  # Create figure and axis for the first plot

    ax1.plot(infection.hours, infection.s1_sigmoid, linestyle='dotted', label='sigmoid1', color='blue')
    ax1.plot(infection.hours, infection.s2_sigmoid, linestyle='dotted', label='sigmoid2', color='purple')
    ax1.plot(infection.hours, infection.s3_sigmoid, linestyle='dotted', label='sigmoid3', color='green')

    ax1.plot(infection.hours, infection.s1, label='s1', linestyle='solid', color='blue')
    ax1.plot(infection.hours, infection.s2, label='s2', linestyle='solid', color='purple')
    ax1.plot(infection.hours, infection.s3, label='s3', linestyle='solid', color='green')
    ax1.plot(infection.hours, infection.total_population, label='population', linestyle='solid', color='yellow')
    ax1.plot(infection.hours, infection.pesticide_levels, label='pesticide', linestyle='solid', color='brown')

    total = np.sum([infection.s1, infection.s2, infection.s3], axis=0)
    ax1.plot(infection.hours, total, label='sum_s1_s2_s3', linestyle='solid', color='black')
    ax1.axvline(x=0, color="red", linestyle="--")
    ax1.axvline(x=infection.infection_duration, color="red", linestyle="--", label="infection duration")

    discharge_duration = 90.96 * infection.infection_temperature **(-0.96)
    ax1.axvline(x=discharge_duration, color="orange", linestyle="--", label="discharge duration")

    if len(infection.hours) % 24 == 0:
        ax1.step([item for sublist in [infection.hours[index*24: min(len(infection.hours), (index+1)*24)] for index, _ in enumerate(infection.risk)] for item in sublist],
             [item for sublist in [[entry[1]] * 24 for entry in infection.risk] for item in sublist],
             color="orange", linestyle='solid', label="cumulative risk", where='post')

    dates = infection.discharge_date + pd.to_timedelta(infection.hours, unit="h")
    unique_dates = pd.date_range(start=dates[0], end=dates[-1], freq="D")

    if len(infection.hours) % 24 == 0:
        for i, unique_date in enumerate(unique_dates):
            ax1.axvline(x=infection.hours[i*24], color="grey", linestyle="--", linewidth=0.8)
            ax1.text(infection.hours[i*24]+0.1, ax1.get_ylim()[1], unique_date.strftime("%Y-%m-%d"),
                 color="grey", ha="left", va="top", rotation=90, fontsize=9)

    plt.xlabel('Time')
    plt.ylabel('Value')
    plt.title(f'Infection Data {infection.risk[-1][1]:.2f} {infection.infection_temperature:.1f} {infection.infection_duration}')
    plt.legend()
    plt.show()


def plot_precipitation_with_rain_event(df_hourly: pd.DataFrame, day: pd.Timestamp):
    # Filter the DataFrame for the specific day
    df_day = df_hourly[df_hourly['Hourly Date'].dt.date == day.date()]
    # Plot the precipitation
    plt.figure(figsize=(7, 4))
    # datetime_objects = [datetime.fromisoformat(dt[:-6]) for dt in datetime_values]

    plt.step(df_day['Hourly Date'], df_day['Hourly Precipitation'], where='post', label='Hourly Precipitation')

    # Plot filled area for rain event
    for idx, row in df_day.iterrows():
        if row['Hourly Rain Event']:
            plt.axvspan(row['Hourly Date'], row['Hourly Date'] + pd.Timedelta(hours=1), color='gray', alpha=0.3)

    plt.xlabel('Hour of the Day')
    plt.ylabel('Precipitation')
    plt.title(f'Precipitation and Rain Event for {day.date()}')
    plt.legend()
    plt.grid(True)

    # Set minor ticks to represent hours
    plt.gca().xaxis.set_minor_locator(mdates.HourLocator(interval=1))
    plt.gca().xaxis.set_minor_formatter(mdates.DateFormatter('%H:%M'))

    # Enable minor grid lines
    plt.grid(which='minor', linestyle='--', linewidth=0.5)

    # Format major ticks to hide day information
    plt.gca().xaxis.set_major_formatter(mdates.DateFormatter('%H'))
    plt.gca().xaxis.set_major_locator(mdates.HourLocator(interval=1))
    # Set y-range to start from 0
    plt.ylim(0, max(0.21, max(df_day['Hourly Precipitation']) + 0.1))

    # Add horizontal line at y = 0.2
    plt.axhline(y=0.2, color='red', linestyle='--', label='Threshold')
    plt.show()

def plot_normalized_reward(dict_extracted, baselines_extracted, random_extracted, plot_type='bar'):
    years = sorted(dict_extracted['Reward'].keys())
    cmap = plt.get_cmap('tab10')

    baseline_u = []  # Umbrella
    baseline_z = []  # Zero
    baseline_c = []
    random_distributions = []
    rl_distributions = []

    for yr in years:
        rl_raw = np.array(dict_extracted['Reward'][yr])
        random_raw = np.array(random_extracted['Reward'][yr])


        # baselines_extracted['Reward'][yr] == [ceres, umbrella, zero]
        ceres, umb, zro = baselines_extracted['Reward'][yr]
        lowest_rand = min(random_raw)
        worst = min(zro, lowest_rand, umb)
        baseline_c.append((ceres - worst) / (ceres - worst))  # =1
        baseline_u.append((umb - worst) / (ceres - worst))
        baseline_z.append((zro - worst) / (ceres - worst))

        # normalize RL seeds
        rl_norm = (rl_raw - worst) / (ceres - worst)
        rl_distributions.append(rl_norm)

        random_norm = (random_raw - worst) / (ceres - worst)
        random_distributions.append(random_norm)




    # # Compute medians and IQRs for RL
    # medians = [np.median(arr) for arr in rl_distributions]
    # q1s = [np.quantile(arr, 0.25) for arr in rl_distributions]
    # q3s = [np.quantile(arr, 0.75) for arr in rl_distributions]

    means = [np.mean(arr) for arr in rl_distributions]
    stds = [np.std(arr) for arr in rl_distributions]

    means_random = [np.mean(arr) for arr in random_distributions]
    stds_random = [np.std(arr) for arr in random_distributions]

    x = np.arange(len(years))
    offsets = {'Ceres': -0.2, 'RL': -0.1, 'Umbrella': 0.0, 'Random': 0.1, 'Zero': 0.2}

    fig, ax = plt.subplots()

    if plot_type == 'scatter':

        # scatter Ceres Umbrella & Zero
        size = 40
        ax.scatter(x + offsets['Ceres'], baseline_c, marker='o', s=size, label='Ceres', color='#e41a1c')
        # ax.scatter(x + offsets['Random'], baseline_r, marker='o', s=size, label='Random', color='#4daf4a')
        ax.errorbar(
            x + offsets['Random'],
            # medians,
            means_random,
            yerr=stds_random,
            fmt='o',
            capsize=5,
            label='Random (mean ± std)',
            color='#4daf4a',
        )
        ax.scatter(x + offsets['Umbrella'], baseline_u, marker='o', s=size, label='Umbrella', color='#ff7f00')
        ax.scatter(x + offsets['Zero'], baseline_z, marker='o', s=size, label='Zero', color='#a65628')

        # 2) RL medians + IQR errorbars
        # yerr_lower = [med - q1 for med, q1 in zip(medians, q1s)]
        # yerr_upper = [q3 - med for med, q3 in zip(medians, q3s)]
        # yerr = np.vstack([yerr_lower, yerr_upper])

        yerr = stds

        ax.errorbar(
            x + offsets['RL'],
            # medians,
            means,
            yerr=yerr,
            fmt='o',
            capsize=5,
            label='RL (mean ± std)',
            color='#377eb8',
        )
    elif plot_type == 'bar':
        alpha = 0.9
        # Define bar width and offsets
        width = 0.15
        offsets = {
            'Ceres': -2 * width,
            'Umbrella': -1 * width,
            'Zero': 0,
            'RL': 1 * width,
            'Random': 2 * width,
        }
        # Bars for baselines
        ax.bar(x + offsets['Ceres'], baseline_c, width, label='Ceres', color=cmap(2), alpha=alpha) #e41a1c
        ax.bar(x + offsets['Umbrella'], baseline_u, width, label='Umbrella', color=cmap(1), alpha=alpha) #ff7f00
        ax.bar(x + offsets['Zero'], baseline_z, width, label='Zero', color=cmap(0), alpha=alpha) #a65628

        # Bars with errorbars for distributions
        ax.bar(
            x + offsets['RL'],
            means,
            width,
            yerr=stds,
            capsize=5,
            label='RL (mean ± std)',
            color=cmap(3), #377eb8
            alpha=alpha
        )
        ax.bar(
            x + offsets['Random'],
            means_random,
            width,
            yerr=stds_random,
            capsize=5,
            label='Random (mean ± std)',
            color=cmap(4), #4daf4a
            alpha=alpha
        )

    else:
        raise ValueError("plot_type must be either 'scatter' or 'bar'")

    # Formatting
    ax.set_xticks(x)
    ax.set_xticklabels(years)
    ax.set_ylim(0, 1.05)
    ax.set_yticks(np.linspace(0,1,11))
    ax.set_ylabel('Normalized Reward')
    ax.set_xlabel('Year')
    ax.legend()
    ax.grid(True, axis='y')
    plt.tight_layout()
    plt.show()

def plot_pesticide_use(dict_extracted, baselines_extracted, random_extracted):
    years = sorted(dict_extracted['Pesticide'].keys())
    cmap = plt.get_cmap('tab10')
    alpha = 0.9

    baseline_u = []  # Umbrella
    baseline_z = []  # Zero
    baseline_c = []
    random_distributions = []
    rl_distributions = []

    for yr in years:
        rl_raw = np.array(dict_extracted['Pesticide'][yr])
        random_raw = np.array(random_extracted['Pesticide'][yr])


        # baselines_extracted['Reward'][yr] == [ceres, umbrella, zero]
        ceres, umb, zro = baselines_extracted['Pesticide'][yr]
        baseline_c.append(ceres)
        baseline_u.append(umb)
        baseline_z.append(zro)

        random_distributions.append(random_raw)
        rl_distributions.append(rl_raw)

    means = [np.mean(arr) for arr in rl_distributions]
    stds = [np.std(arr) for arr in rl_distributions]

    means_random = [np.mean(arr) for arr in random_distributions]
    stds_random = [np.std(arr) for arr in random_distributions]

    x = np.arange(len(years))

    fig, ax = plt.subplots()

    # Define bar width and offsets
    width = 0.15
    offsets = {
        'Ceres': -2 * width,
        'Umbrella': -1 * width,
        'Zero': 0,
        'RL': 1 * width,
        'Random': 2 * width,
    }
    # Bars for baselines
    ax.bar(x + offsets['Ceres'], baseline_c, width, label='Ceres', color=cmap(2), alpha=alpha)
    ax.bar(x + offsets['Umbrella'], baseline_u, width, label='Umbrella', color=cmap(1), alpha=alpha)
    ax.bar(x + offsets['Zero'], baseline_z, width, label='Zero', color=cmap(0), alpha=alpha)

    # Bars with errorbars for distributions
    ax.bar(
        x + offsets['RL'],
        means,
        width,
        yerr=stds,
        capsize=5,
        label='RL (mean ± std)',
        color=cmap(3),
        alpha=alpha
    )
    ax.bar(
        x + offsets['Random'],
        means_random,
        width,
        yerr=stds_random,
        capsize=5,
        label='Random (mean ± std)',
        color=cmap(4),
        alpha=alpha
    )

    # Formatting
    ax.set_xticks(x)
    ax.set_xticklabels(years)
    ax.set_ylim(0, 15)
    ax.set_yticks(np.linspace(0,15,16))
    ax.set_ylabel('Pesticide Use')
    ax.set_xlabel('Year')
    ax.legend()
    ax.grid(True, axis='y')
    plt.tight_layout()
    plt.show()<|MERGE_RESOLUTION|>--- conflicted
+++ resolved
@@ -31,52 +31,6 @@
     # Exclude 'Date' column from variables to be plotted
     variables = [var for var in variables if var != 'Date']
     num_variables = len(variables)
-<<<<<<< HEAD
-    fig, axes = plt.subplots(num_variables, 1, figsize=(10, num_variables), sharex=True)
-    for index_results, (df_key, df) in enumerate(results.items()):
-        if "Reward" in df.columns:
-            df['Year'] = df['Date'].dt.year
-            reward_per_year = df.groupby('Year')['Reward'].sum()
-            reward_string = " | ".join([f"{year}: {total:.2f}" for year, total in reward_per_year.items()])
-        else:
-            reward_string = "N/A"
-        # Iterate over each variable and create a subplot for it
-        for i, variable in enumerate(variables):
-            ax = axes[i] if num_variables > 1 else axes  # If only one variable, axes is not iterable
-
-            if index_results == 0:
-                ax.text(0.015, 0.85, variable, transform=ax.transAxes, verticalalignment="top",horizontalalignment="left",
-                        bbox=dict(facecolor='white', edgecolor='lightgrey', boxstyle='round,pad=0.25'))
-            df['Date'] = df['Date'].apply(lambda d: d.replace(year=2000)) # put all years on top of each other
-            # Find where the date resets (i.e., next date is earlier than the current one)
-            date_resets = df['Date'].diff().dt.total_seconds() < 0
-            reset_indices = date_resets[date_resets].index - 1
-            df.loc[reset_indices, variable] = np.nan
-            ax.step(df['Date'], df[variable], label=f'{df_key} {reward_string}', where='post', alpha=alpha)
-
-            if i == (len(variables)-1):
-                ax.legend(loc='upper center', bbox_to_anchor=(0.5, -0.25), ncol=2, frameon=False)
-
-            if variable == 'LeafWetness':
-                ax.axhline(y=8.0, color="red", linestyle="--")
-            if variable == 'Precipitation':
-                ax.axhline(y=0.2, color='red', linestyle='--')
-            if variable == 'TotalRain':
-                ax.axhline(y=0.25, color='red', linestyle='--')
-            if variable == 'HumidDuration':
-                ax.axhline(y=8.0, color="red", linestyle="--")
-
-    ax = axes[-1] if num_variables > 1 else axes
-    ax.xaxis.set_major_formatter(mdates.DateFormatter("%b %d"))
-    fig.autofmt_xdate(rotation=0)
-    plt.setp(ax.get_xticklabels(), ha="center")
-    if save_path:
-        print(f'save {save_path}')
-        plt.savefig(save_path, format='png', dpi=600, bbox_inches='tight')
-    fig.subplots_adjust(bottom=0.25)
-
-    plt.show()
-=======
 
     if per_year is False:
         fig, axes = plt.subplots(num_variables, 1, figsize=(fig_size, num_variables), sharex=True)
@@ -305,7 +259,6 @@
                 plt.savefig(out_path, bbox_inches="tight", format=save_type, dpi=600)
             plt.show()
             plt.close(fig)
->>>>>>> 3f98a763
 
 
 def plot_infection(infection: InfectionRate):
