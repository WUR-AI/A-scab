--- conflicted
+++ resolved
@@ -37,11 +37,7 @@
 
         all_infos = []
         all_rewards = []
-<<<<<<< HEAD
-        n_eval_episodes = len(self.ascab.unwrapped.weather_keys) if hasattr(self.ascab.unwrapped, "weather_keys") else 1
-=======
         n_eval_episodes = self.get_n_eval_episodes()
->>>>>>> 3f98a763
         for i in range(n_eval_episodes):
             observation = self.reset_ascab()
             total_reward = 0.0
